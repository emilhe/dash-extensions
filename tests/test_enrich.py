--- conflicted
+++ resolved
@@ -2,11 +2,6 @@
 import os
 import time
 import pandas as pd
-<<<<<<< HEAD
-import dash
-=======
-
->>>>>>> 4a82289d
 from dash.exceptions import PreventUpdate
 from dash_extensions.enrich import Output, Input, State, CallbackBlueprint, html, DashProxy, NoOutputTransform, Trigger, \
     TriggerTransform, MultiplexerTransform, PrefixIdTransform, callback, clientside_callback, DashLogger, LogTransform, \
