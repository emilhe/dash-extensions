# Byte-compiled / optimized / DLL files
__pycache__/
*.py[cod]
*$py.class

# C extensions
*.so

# Distribution / packaging
.Python
build/
develop-eggs/
dist/
downloads/
eggs/
.eggs/
lib/
lib64/
parts/
sdist/
var/
wheels/
pip-wheel-metadata/
share/python-wheels/
*.egg-info/
.installed.cfg
*.egg
MANIFEST

# PyInstaller
#  Usually these files are written by a python script from a template
#  before PyInstaller builds the exe, so as to inject date/other infos into it.
*.manifest
*.spec

# Installer logs
pip-log.txt
pip-delete-this-directory.txt

# Unit test / coverage reports
htmlcov/
.tox/
.nox/
.coverage
.coverage.*
.cache
nosetests.xml
coverage.xml
*.cover
*.py,cover
.hypothesis/
.pytest_cache/

# Translations
*.mo
*.pot

# Django stuff:
*.log
local_settings.py
db.sqlite3
db.sqlite3-journal

# Flask stuff:
instance/
.webassets-cache

# Scrapy stuff:
.scrapy

# Sphinx documentation
docs/_build/

# PyBuilder
target/

# Jupyter Notebook
.ipynb_checkpoints

# IPython
profile_default/
ipython_config.py

# pyenv
.python-version

# pipenv
#   According to pypa/pipenv#598, it is recommended to include Pipfile.lock in version control.
#   However, in case of collaboration, if having platform-specific dependencies or dependencies
#   having no cross-platform support, pipenv may install dependencies that don't work, or not
#   install all needed dependencies.
#Pipfile.lock

# PEP 582; used by e.g. github.com/David-OConnor/pyflow
__pypackages__/

# Celery stuff
celerybeat-schedule
celerybeat.pid

# SageMath parsed files
*.sage.py

# Environments
.env
.venv
env/
venv/
ENV/
env.bak/
venv.bak/

# Spyder project settings
.spyderproject
.spyproject

# Rope project settings
.ropeproject

# mkdocs documentation
/site

# mypy
.mypy_cache/
.dmypy.json
dmypy.json

# Pyre type checker
.pyre/
<<<<<<< HEAD
node_modules
=======
/assets/
>>>>>>> fb029d69
<|MERGE_RESOLUTION|>--- conflicted
+++ resolved
@@ -127,8 +127,5 @@
 
 # Pyre type checker
 .pyre/
-<<<<<<< HEAD
 node_modules
-=======
-/assets/
->>>>>>> fb029d69
+/assets/