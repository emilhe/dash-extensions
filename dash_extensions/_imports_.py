--- conflicted
+++ resolved
@@ -3,11 +3,8 @@
 from .Keyboard import Keyboard
 from .Lottie import Lottie
 from .Monitor import Monitor
-<<<<<<< HEAD
+from .Ticker import Ticker
 from .WebSocket import WebSocket
-=======
-from .Ticker import Ticker
->>>>>>> 67f0ef91
 
 __all__ = [
     "Burger",
@@ -15,9 +12,6 @@
     "Keyboard",
     "Lottie",
     "Monitor",
-<<<<<<< HEAD
-    "WebSocket"
-=======
+    "WebSocket",
     "Ticker"
->>>>>>> 67f0ef91
 ]