--- conflicted
+++ resolved
@@ -2,26 +2,19 @@
 
 All notable changes to this project will be documented in this file.
 
-<<<<<<< HEAD
-## [0.1.14] - UNRELEASED
-
-### Changed
-
-- Add `DashBlueprint` support for args/kwargs. Fixes [#250](https://github.com/thedirtyfew/dash-extensions/issues/250)
-- Remove `WebSocket` event handlers prior to close. Fixes [#160](https://github.com/thedirtyfew/dash-extensions/issues/160)
-=======
 ## [1.0.0] - UNRELEASED
 
 ### Removed
 
-- The `OperatorTransform` has been dropped, as [similar functionality](https://dash.plotly.com/partial-properties) has been implemented in the core Dash library as part of the Dash 2.9 release
+- The `OperatorTransform` has been removed, as [similar functionality](https://dash.plotly.com/partial-properties) has been implemented in the core Dash library as part of the Dash 2.9 release
 
 ### Changed
 
 - The syntax of the `ServersideOutputTransform` has been changed. Instead of using `ServersideOutput` in place of the `Output`, one must now wrap return values in `Serverside` objects
 - The `MultiplexerTransform` has been changed to simply set a flag to enable multiplexing, which has been included as part of the Dash 2.9 release (with the default being disabled)
 - Add support for embedding of blueprints in function layouts
->>>>>>> 7d5a9581
+- Add `DashBlueprint` support for args/kwargs. Fixes [#250](https://github.com/thedirtyfew/dash-extensions/issues/250)
+- Remove `WebSocket` event handlers prior to close. Fixes [#160](https://github.com/thedirtyfew/dash-extensions/issues/160)
 
 ## [0.1.13] - 28-02-23
 
