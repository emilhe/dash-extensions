# Changelog

All notable changes to this project will be documented in this file.

<<<<<<< HEAD
## [0.0.39rc1] - 17-12-20

### Added

- Added `arg_check` keyword argument to `ServersideOutput` and `ServersideOutputTransform` components. If set to false, the function arguments not considered when updating the cache.
=======
## [0.0.55] - 22-05-21

### Added

- A new `assign` function to the `javascript` module to enable writing inline JavaScript functions.

### Change

- Relaxed `WebSocket` proptype validation.

## [0.0.53] - 24-04-21

### Added

- Support for Redis in `ServersideOutputTransform` via a new `RedisStore` component (experimental).
- New  `keyup`, `n_keyups`, and `keys_pressed` props to `Keyboard` component.
- Support for the `ALL` wildcard in `MultiplexerTransform`, and MATCH/ALLSMALLER now raises an appropriate error.
- New proxy_wrapper feature (useful for e.g. the `Loading` component) in `MultiplexerTransform`.
- Support for client side callback transforms in `DashProxy`.
- Client side callback support in `MultiplexerTransform`, `PrefixIdTransform`, and `NoOutputTransform`.
- Automated modification of the `target` property of the `Tooltip` component in `PrefixIdTransform`.

## [0.0.51] - 07-04-21

### Change

- Bugfix in `MultiplexerTransform` when `proxy_location='inplace'`.

## [0.0.49] - 02-04-21

### Change

- Bugfix in `ServersideOutput` when using `dash.no_update`.

## [0.0.48] - 02-04-21

### Change

- Bugfixes in `MultiplexerTransform`, both of dcc.Loading and of proxies firing unintentionally on load. 
- Reintroduced the `TriggerTransform` based on community feedback.
- Security fixes of underlying npm packages.

## [0.0.47] - 21-03-21

### Added

- A new `MultiplexerTransform` that makes it possible to target an output multiple times.
- A new `BeforeAfter` component to show before/after images.

### Change

- Updated `Burger` component; added new properties, added new example, slight changes to interface.
- Updated `multipage_app.py` example; removed dependency on burger menu, removed burger helper function in `multipage.py`.
- Added a `hijack` function to the `DashProxy` object. It can be used to inject app state into other app objects, typically used in frameworks such as dataiku 9.0 where the `Dash` object is constructed outside of the user code context. 

### Remove

- Removed the `GroupTransform` (not really necessary with the new `MultiplexerTransform`).
- Removed the `TriggerTransform`.

## [0.0.46] - 11-03-21

### Change

- Added a new function in the `dataiku` module.

## [0.0.45] - 06-02-21

### Change

- Added support for dict IDs in the `Monitor` component thanks to [Yook74](https://github.com/thedirtyfew/dash-extensions/issues/45).

## [0.0.44] - 12-01-21

### Added

- Added `dataiku` module (to ease integration of Dash apps in [dataiku](https://www.dataiku.com/)).

## [0.0.42] - 09-01-21

### Changes

- Bugfix in `Burger` thanks to [JonThom](https://github.com/thedirtyfew/dash-extensions/issues/39).

## [0.0.41] - 03-01-21

### Changes

- Bugfix in `NoOutputTransform`.

## [0.0.40] - 31-12-20

### Changes

- Renaming of `websocket.py` to `websockets.py` to address a [Windows compatibility issue](https://github.com/thedirtyfew/dash-extensions/issues/38).

## [0.0.39] - 28-12-20

### Added

- Added `WebSocket` component and `websocket.py` file with websocket utils.
- Added `Ticker` component.
>>>>>>> 988a2fea

## [0.0.38] - 16-12-20

### Changed

- Bug fix related to [callback grouping with multiple inputs](https://github.com/thedirtyfew/dash-extensions/issues/34).

## [0.0.37] - 14-12-20

### Added

- Added `Burger` component and `multipage` module.

### Changed

- Change name of `DashTransformer` to `DashProxy`.
- Added support for mixing of dash.depencency components (i.e. Input, Output, ...) and enriched components.

## [0.0.33] - 30-11-20

### Added

- Added wild card support for the `group` keyword, requested by [gedemagt](https://github.com/thedirtyfew/dash-extensions/issues/27)

## [0.0.32] - 27-11-20

### Added

- A new `javascript` module has been added. It holds helper functions/classes related to the python/javascript interface.
- Added support for kwargs (output, input, state) in callbacks [jfftonsic](https://github.com/thedirtyfew/dash-extensions/pull/15).
- Added `Monitor` component. Intended use cases include bi-directional component property synchronization.

### Changed

- The speed of Lottie animations can now be adjusted dynamically.
- Memoize keyword can now be a function. If it is, the data is transformed by the function before memoization.

## [0.0.31] - 23-08-20

### Removed

- The module for transpiling Python code to javascript has been moved to a separate package, dash-transcrypt.

## [0.0.30] - 23-08-20

### Added

- A new module for transpiling Python code to javascript.
- A new n_keydowns props to the Keyboard component to make it possible to capture all keyboard events.

## [0.0.28] - 2020-12-08

### Changed

- A few bug fixes.

## [0.0.26] - 2020-31-07

### Added

- A new `enrich` module has been added. It exposes the functionality of previous callback blueprints (and more!) through a drop in replacement of (enriched) Dash components. 
- Added folder of example code.

### Changed

- Major refactoring of callback functionality. It has now been moved to the new `enrich` module.

## [0.0.24] - 2020-27-07

### Added

- Keyboard component.

## [0.0.21] - 2020-23-07

### Changed

- PropType validation for Download component fixed.

### Added

- CallbackCache class.<|MERGE_RESOLUTION|>--- conflicted
+++ resolved
@@ -2,13 +2,12 @@
 
 All notable changes to this project will be documented in this file.
 
-<<<<<<< HEAD
-## [0.0.39rc1] - 17-12-20
+## [0.0.56] - 19-06-21
 
 ### Added
 
 - Added `arg_check` keyword argument to `ServersideOutput` and `ServersideOutputTransform` components. If set to false, the function arguments not considered when updating the cache.
-=======
+
 ## [0.0.55] - 22-05-21
 
 ### Added
@@ -111,7 +110,6 @@
 
 - Added `WebSocket` component and `websocket.py` file with websocket utils.
 - Added `Ticker` component.
->>>>>>> 988a2fea
 
 ## [0.0.38] - 16-12-20
 
